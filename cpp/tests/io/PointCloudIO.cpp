// ----------------------------------------------------------------------------
// -                        Open3D: www.open3d.org                            -
// ----------------------------------------------------------------------------
// The MIT License (MIT)
//
// Copyright (c) 2018-2021 www.open3d.org
//
// Permission is hereby granted, free of charge, to any person obtaining a copy
// of this software and associated documentation files (the "Software"), to deal
// in the Software without restriction, including without limitation the rights
// to use, copy, modify, merge, publish, distribute, sublicense, and/or sell
// copies of the Software, and to permit persons to whom the Software is
// furnished to do so, subject to the following conditions:
//
// The above copyright notice and this permission notice shall be included in
// all copies or substantial portions of the Software.
//
// THE SOFTWARE IS PROVIDED "AS IS", WITHOUT WARRANTY OF ANY KIND, EXPRESS OR
// IMPLIED, INCLUDING BUT NOT LIMITED TO THE WARRANTIES OF MERCHANTABILITY,
// FITNESS FOR A PARTICULAR PURPOSE AND NONINFRINGEMENT. IN NO EVENT SHALL THE
// AUTHORS OR COPYRIGHT HOLDERS BE LIABLE FOR ANY CLAIM, DAMAGES OR OTHER
// LIABILITY, WHETHER IN AN ACTION OF CONTRACT, TORT OR OTHERWISE, ARISING
// FROM, OUT OF OR IN CONNECTION WITH THE SOFTWARE OR THE USE OR OTHER DEALINGS
// IN THE SOFTWARE.
// ----------------------------------------------------------------------------

#include "open3d/io/PointCloudIO.h"

#include "open3d/geometry/PointCloud.h"
#include "open3d/utility/FileSystem.h"
#include "tests/Tests.h"

#ifdef WIN32
#define _SILENCE_EXPERIMENTAL_FILESYSTEM_DEPRECATION_WARNING
#endif
#ifdef __APPLE__
// CMAKE_OSX_DEPLOYMENT_TARGET "10.15" or newer
#define _LIBCPP_NO_EXPERIMENTAL_DEPRECATION_WARNING_FILESYSTEM
#endif
#include <experimental/filesystem>
namespace fs = std::experimental::filesystem;

namespace open3d {
namespace tests {

using open3d::io::ReadPointCloud;
using open3d::io::ReadPointCloudOption;
using open3d::io::WritePointCloud;
using open3d::io::WritePointCloudOption;

namespace {

template <class T>
double MaxDistance(const std::vector<T> &a, const std::vector<T> &b) {
    // Note: cannot use ASSERT_EQ because we return non-void
    EXPECT_EQ(a.size(), b.size());
    double m = 0;
    for (size_t i = 0; i < a.size(); ++i) {
        m = std::max(m, (a[i] - b[i]).norm());
    }
    return m;
}

void RandPC(geometry::PointCloud &pc, int size = 100) {
    Eigen::Vector3d one(1, 1, 1);

    pc.points_.resize(size);
    pc.normals_.resize(size);
    pc.colors_.resize(size);

    Rand(pc.points_, one * -1000, one * 1000, 0);
    Rand(pc.normals_, one * -1, one, 0);
    // Rand*255 seems to give whole numbers, test non-whole numbers for colors
    Rand(pc.colors_, one * 0, one * .9973143, 0);
}

}  // namespace

enum class IsAscii : bool { BINARY = false, ASCII = true };
enum class Compressed : bool { UNCOMPRESSED = false, COMPRESSED = true };
enum class Compare : uint32_t {
    // Points are always compared
    NONE = 0,
    NORMALS = 1 << 0,
    COLORS = 1 << 1,
    NORMALS_AND_COLORS = NORMALS | COLORS
};
struct ReadWritePCArgs {
    std::string filename;
    IsAscii write_ascii;
    Compressed compressed;
    Compare compare;
};
std::vector<ReadWritePCArgs> pcArgs({
        // PCD has ASCII, BINARY, and BINARY_COMPRESSED
        {"testau.pcd", IsAscii::ASCII, Compressed::UNCOMPRESSED,
         Compare::NORMALS_AND_COLORS},  // 0
        {"testbu.pcd", IsAscii::BINARY, Compressed::UNCOMPRESSED,
         Compare::NORMALS_AND_COLORS},  // 1
        {"testbc.pcd", IsAscii::BINARY, Compressed::COMPRESSED,
         Compare::NORMALS_AND_COLORS},  // 2
        {"testb.ply", IsAscii::BINARY, Compressed::UNCOMPRESSED,
         Compare::NORMALS_AND_COLORS},  // 3
        {"testa.ply", IsAscii::ASCII, Compressed::UNCOMPRESSED,
         Compare::NORMALS_AND_COLORS},  // 4
        {"test.pts", IsAscii::BINARY, Compressed::UNCOMPRESSED,
         Compare::COLORS},  // 5
        {"test.xyz", IsAscii::BINARY, Compressed::UNCOMPRESSED,
         Compare::NONE},  // 6
        {"test.xyzn", IsAscii::BINARY, Compressed::UNCOMPRESSED,
         Compare::NORMALS},  // 7
        {"test.xyzrgb", IsAscii::BINARY, Compressed::UNCOMPRESSED,
         Compare::COLORS},  // 8
                            // test subsets of PCD
        {"testaup.pcd", IsAscii::ASCII, Compressed::UNCOMPRESSED,
         Compare::NONE},  // 9
        {"testbup.pcd", IsAscii::BINARY, Compressed::UNCOMPRESSED,
         Compare::NONE},  // 10
        {"testbcp.pcd", IsAscii::BINARY, Compressed::COMPRESSED,
         Compare::NONE},  // 11
        {"testaun.pcd", IsAscii::ASCII, Compressed::UNCOMPRESSED,
         Compare::NORMALS},  // 12
        {"testbun.pcd", IsAscii::BINARY, Compressed::UNCOMPRESSED,
         Compare::NORMALS},  // 13
        {"testbcn.pcd", IsAscii::BINARY, Compressed::COMPRESSED,
         Compare::NORMALS},  // 14
        {"testauc.pcd", IsAscii::ASCII, Compressed::UNCOMPRESSED,
         Compare::COLORS},  // 15
        {"testbuc.pcd", IsAscii::BINARY, Compressed::UNCOMPRESSED,
         Compare::COLORS},  // 16
        {"testbcc.pcd", IsAscii::BINARY, Compressed::COMPRESSED,
         Compare::COLORS},  // 17
                            // test subsets of PLY
        {"testbp.ply", IsAscii::BINARY, Compressed::UNCOMPRESSED,
         Compare::NONE},  // 18
        {"testap.ply", IsAscii::ASCII, Compressed::UNCOMPRESSED,
         Compare::NONE},  // 19
        {"testbn.ply", IsAscii::BINARY, Compressed::UNCOMPRESSED,
         Compare::NORMALS},  // 20
        {"testan.ply", IsAscii::ASCII, Compressed::UNCOMPRESSED,
         Compare::NORMALS},  // 21
        {"testbc.ply", IsAscii::BINARY, Compressed::UNCOMPRESSED,
         Compare::COLORS},  // 22
        {"testac.ply", IsAscii::ASCII, Compressed::UNCOMPRESSED,
         Compare::COLORS},  // 23
                            // test subsets of PTS
        {"testp.pts", IsAscii::BINARY, Compressed::UNCOMPRESSED,
         Compare::NONE},  // 24
});

class ReadWritePC : public testing::TestWithParam<ReadWritePCArgs> {};
INSTANTIATE_TEST_SUITE_P(ReadWritePC, ReadWritePC, testing::ValuesIn(pcArgs));

TEST_P(ReadWritePC, Basic) {
    ReadWritePCArgs args = GetParam();
    geometry::PointCloud pc;
    RandPC(pc);

<<<<<<< HEAD
    const std::string tmp_path = fs::temp_directory_path().string();
=======
    const std::string tmp_path = utility::filesystem::GetTempDirectoryPath();
>>>>>>> 4265ea27

    // we loose some precision when saving generated data
    // test writing if we have point, normal, and colors in pc
    EXPECT_TRUE(WritePointCloud(
            tmp_path + "/" + args.filename, pc,
            {bool(args.write_ascii), bool(args.compressed), true}));
    geometry::PointCloud pc2;
    EXPECT_TRUE(ReadPointCloud(tmp_path + "/" + args.filename, pc2,
                               {"auto", false, false, true}));
    const double points_max_error =
            1e-3;  //.ply ascii has the highest error, others <1e-4
    EXPECT_LT(MaxDistance(pc.points_, pc2.points_), points_max_error);
    if (int(args.compare) & int(Compare::NORMALS)) {
        SCOPED_TRACE("Normals");
        const double normals_max_error =
                1e-6;  //.ply ascii has the highest error, others <1e-7
        EXPECT_LT(MaxDistance(pc.normals_, pc2.normals_), normals_max_error);
    }
    if (int(args.compare) & int(Compare::COLORS)) {
        SCOPED_TRACE("Colors");
        const double colors_max_error =
                1e-2;  // colors are saved as uint8_t[3] in a lot of formats
        EXPECT_LT(MaxDistance(pc.colors_, pc2.colors_), colors_max_error);
    }

    // test writing if we only have normals or colors that we are comparing
    if (!(int(args.compare) & int(Compare::NORMALS))) {
        pc2.normals_.clear();
    }
    if (!(int(args.compare) & int(Compare::COLORS))) {
        pc2.colors_.clear();
    }

    // Loaded data when saved should be identical when reloaded
    EXPECT_TRUE(WritePointCloud(
            tmp_path + "/" + args.filename, pc2,
            {bool(args.write_ascii), bool(args.compressed), true}));
    geometry::PointCloud pc3;
    EXPECT_TRUE(ReadPointCloud(tmp_path + "/" + args.filename, pc3,
                               {"auto", false, false, true}));
    EXPECT_EQ(MaxDistance(pc3.points_, pc2.points_), 0);
    if (int(args.compare) & int(Compare::NORMALS)) {
        SCOPED_TRACE("Normals");
        EXPECT_EQ(MaxDistance(pc3.normals_, pc2.normals_), 0);
    }
    if (int(args.compare) & int(Compare::COLORS)) {
        SCOPED_TRACE("Colors");
        EXPECT_EQ(MaxDistance(pc3.colors_, pc2.colors_), 0);
    }
}

// Most formats store color as uint8_t (0-255), while we store it as double
// [0.,1.] c_double=c_uint8/255.; however to go back, if we use
// c_uint8=c_double*255. then floating point error can produce a slightly lower
// number which will end up being 1 lower then what it should be.  These tests
// check that all formats properly round (instead of floor) color if they
// convert to c_uint8.

// save, load, save, load
TEST_P(ReadWritePC, ColorReload) {
    ReadWritePCArgs args = GetParam();
    // skip formats that do not support color
    if (!(int(args.compare) & int(Compare::COLORS))) {
        return;
    }

    geometry::PointCloud pc_start;
    Eigen::Vector3d one(1, 1, 1);
    // we are working with 0-255, we should always be within 0.5/255.
    for (int i = 0; i < 256; ++i) {
        pc_start.points_.push_back(one * 0.);
        pc_start.colors_.push_back(one * ((i) / 255.0));
    }

<<<<<<< HEAD
    const std::string tmp_path = fs::temp_directory_path().string();
=======
    const std::string tmp_path = utility::filesystem::GetTempDirectoryPath();
>>>>>>> 4265ea27

    EXPECT_TRUE(WritePointCloud(
            tmp_path + "/" + args.filename, pc_start,
            {bool(args.write_ascii), bool(args.compressed), true}));
    geometry::PointCloud pc_load;
    EXPECT_TRUE(ReadPointCloud(tmp_path + "/" + args.filename, pc_load,
                               {"auto", false, false, true}));
    EXPECT_LT(MaxDistance(pc_start.colors_, pc_load.colors_) * 255., .5);

    EXPECT_TRUE(WritePointCloud(
            tmp_path + "/" + args.filename, pc_load,
            {bool(args.write_ascii), bool(args.compressed), true}));
    geometry::PointCloud pc;
    EXPECT_TRUE(ReadPointCloud(tmp_path + "/" + args.filename, pc,
                               {"auto", false, false, true}));
    EXPECT_LT(MaxDistance(pc_start.colors_, pc.colors_) * 255, .5);
}

// writing as another format (.xyzrgb) then loading and writing as specified
// format
TEST_P(ReadWritePC, ColorConvertLoad) {
    ReadWritePCArgs args = GetParam();
    // skip formats that do not support color
    if (!(int(args.compare) & int(Compare::COLORS))) {
        return;
    }

    geometry::PointCloud pc_start;
    Eigen::Vector3d one(1, 1, 1);
    // we are working with 0-255, we should always be within 0.5/255.
    for (int i = 0; i < 256; ++i) {
        pc_start.points_.push_back(one * 0.);
        pc_start.colors_.push_back(one * ((i) / 255.0));
    }

<<<<<<< HEAD
    const std::string tmp_path = fs::temp_directory_path().string();
=======
    const std::string tmp_path = utility::filesystem::GetTempDirectoryPath();
>>>>>>> 4265ea27
    EXPECT_TRUE(WritePointCloud(
            tmp_path + "/" + args.filename, pc_start,
            {bool(args.write_ascii), bool(args.compressed), true}));
    geometry::PointCloud pc_load;
    EXPECT_TRUE(ReadPointCloud(tmp_path + "/" + args.filename, pc_load,
                               {"auto", false, false, true}));
    EXPECT_LT(MaxDistance(pc_start.colors_, pc_load.colors_) * 255., .5);

    EXPECT_TRUE(WritePointCloud(tmp_path + "/test0.xyzrgb", pc_load,
                                {true, false, true}));
    geometry::PointCloud pc2;
    EXPECT_TRUE(ReadPointCloud(tmp_path + "/test0.xyzrgb", pc2,
                               {"auto", false, false, true}));
    EXPECT_LT(MaxDistance(pc_start.colors_, pc2.colors_) * 255., .5);

    EXPECT_TRUE(WritePointCloud(
            tmp_path + "/" + args.filename, pc2,
            {bool(args.write_ascii), bool(args.compressed), true}));
    geometry::PointCloud pc3;
    EXPECT_TRUE(ReadPointCloud(tmp_path + "/" + args.filename, pc3,
                               {"auto", false, false, true}));
    EXPECT_LT(MaxDistance(pc_start.colors_, pc3.colors_) * 255., .5);
}

// avg on grayscale, then writing and loading
TEST_P(ReadWritePC, ColorGrayAvg) {
    ReadWritePCArgs args = GetParam();
    // skip formats that do not support color
    if (!(int(args.compare) & int(Compare::COLORS))) {
        return;
    }

    geometry::PointCloud pc_start;
    Eigen::Vector3d one(1, 1, 1);
    // we are working with 0-255, we should always be within 0.5/255.
    for (int i = 0; i < 256; ++i) {
        pc_start.points_.push_back(one * 0.);
        pc_start.colors_.push_back(one * ((i) / 255.0));
    }

<<<<<<< HEAD
    const std::string tmp_path = fs::temp_directory_path().string();
=======
    const std::string tmp_path = utility::filesystem::GetTempDirectoryPath();
>>>>>>> 4265ea27
    EXPECT_TRUE(WritePointCloud(
            tmp_path + "/" + args.filename, pc_start,
            {bool(args.write_ascii), bool(args.compressed), true}));
    geometry::PointCloud pc_load;
    EXPECT_TRUE(ReadPointCloud(tmp_path + "/" + args.filename, pc_load,
                               {"auto", false, false, true}));
    EXPECT_LT(MaxDistance(pc_start.colors_, pc_load.colors_) * 255., .5);

    geometry::PointCloud pc_avg_col = pc_load;
    for (auto &c : pc_avg_col.colors_) {
        double avg = (c[0] + c[1] + c[2]) / 3.;
        c[0] = c[1] = c[2] = avg;
    }
    EXPECT_TRUE(WritePointCloud(
            tmp_path + "/" + args.filename, pc_avg_col,
            {bool(args.write_ascii), bool(args.compressed), true}));
    geometry::PointCloud pc;
    EXPECT_TRUE(ReadPointCloud(tmp_path + "/" + args.filename, pc,
                               {"auto", false, false, true}));
    EXPECT_LT(MaxDistance(pc_start.colors_, pc.colors_) * 255, .5);
}

// grayscale luma on grayscale, then writing and loading
TEST_P(ReadWritePC, ColorGrayscaleLuma) {
    ReadWritePCArgs args = GetParam();
    // skip formats that do not support color
    if (!(int(args.compare) & int(Compare::COLORS))) {
        return;
    }

    geometry::PointCloud pc_start;
    Eigen::Vector3d one(1, 1, 1);
    // we are working with 0-255, we should always be within 0.5/255.
    for (int i = 0; i < 256; ++i) {
        pc_start.points_.push_back(one * 0.);
        pc_start.colors_.push_back(one * ((i) / 255.0));
    }

<<<<<<< HEAD
    const std::string tmp_path = fs::temp_directory_path().string();
=======
    const std::string tmp_path = utility::filesystem::GetTempDirectoryPath();
>>>>>>> 4265ea27
    EXPECT_TRUE(WritePointCloud(
            tmp_path + "/" + args.filename, pc_start,
            {bool(args.write_ascii), bool(args.compressed), true}));
    geometry::PointCloud pc_load;
    EXPECT_TRUE(ReadPointCloud(tmp_path + "/" + args.filename, pc_load,
                               {"auto", false, false, true}));
    EXPECT_LT(MaxDistance(pc_start.colors_, pc_load.colors_) * 255., .5);

    geometry::PointCloud pc_avg_col = pc_load;
    for (auto &c : pc_avg_col.colors_) {
        double gray = .2126 * c[0] + .7152 * c[1] + .0722 * c[2];
        c[0] = c[1] = c[2] = gray;
    }
    EXPECT_TRUE(WritePointCloud(
            tmp_path + "/" + args.filename, pc_avg_col,
            {bool(args.write_ascii), bool(args.compressed), true}));
    geometry::PointCloud pc;
    EXPECT_TRUE(ReadPointCloud(tmp_path + "/" + args.filename, pc,
                               {"auto", false, false, true}));
    EXPECT_LT(MaxDistance(pc_start.colors_, pc.colors_) * 255, .5);
}

// crop instead of wraparound, color -.5 ends up <=0, color 1.5 ends up >=1
TEST_P(ReadWritePC, ColorCrop) {
    ReadWritePCArgs args = GetParam();
    // skip formats that do not support color
    if (!(int(args.compare) & int(Compare::COLORS))) {
        return;
    }

    geometry::PointCloud pc_start;
    Eigen::Vector3d one(1, 1, 1);
    pc_start.points_.push_back(one * 0.);
    pc_start.colors_.push_back(one * (-.5));
    pc_start.points_.push_back(one * 0.);
    pc_start.colors_.push_back(one * (1.5));

<<<<<<< HEAD
    const std::string tmp_path = fs::temp_directory_path().string();
=======
    const std::string tmp_path = utility::filesystem::GetTempDirectoryPath();
>>>>>>> 4265ea27
    EXPECT_TRUE(WritePointCloud(
            tmp_path + "/" + args.filename, pc_start,
            {bool(args.write_ascii), bool(args.compressed), true}));
    geometry::PointCloud pc_load;
    EXPECT_TRUE(ReadPointCloud(tmp_path + "/" + args.filename, pc_load,
                               {"auto", false, false, true}));
    EXPECT_LT(pc_load.colors_[0](0), .001);
    EXPECT_GT(pc_load.colors_[1](0), .999);
}

// +-0.2/255. should round and be within 0.5 (note it maybe off by
// sqrt(3*.2^2)=.346)
TEST_P(ReadWritePC, ColorRounding) {
    ReadWritePCArgs args = GetParam();
    // skip formats that do not support color
    if (!(int(args.compare) & int(Compare::COLORS))) {
        return;
    }

    {
        geometry::PointCloud pc_start;
        Eigen::Vector3d one(1, 1, 1);
        // we are working with 0-255, we should always be within 0.5/255.
        for (int i = 0; i < 256; ++i) {
            pc_start.points_.push_back(one * 0.);
            pc_start.colors_.push_back(one * ((i - 0.2) / 255.0));
        }

<<<<<<< HEAD
        const std::string tmp_path = fs::temp_directory_path().string();
=======
        const std::string tmp_path =
                utility::filesystem::GetTempDirectoryPath();
>>>>>>> 4265ea27
        EXPECT_TRUE(WritePointCloud(
                tmp_path + "/" + args.filename, pc_start,
                {bool(args.write_ascii), bool(args.compressed), true}));
        geometry::PointCloud pc_load;
        EXPECT_TRUE(ReadPointCloud(tmp_path + "/" + args.filename, pc_load,
                                   {"auto", false, false, true}));
        EXPECT_LT(MaxDistance(pc_start.colors_, pc_load.colors_) * 255., .5);
    }
    {
        geometry::PointCloud pc_start;
        Eigen::Vector3d one(1, 1, 1);
        // we are working with 0-255, we should always be within 0.5/255.
        for (int i = 0; i < 256; ++i) {
            pc_start.points_.push_back(one * 0.);
            pc_start.colors_.push_back(one * ((i + 0.2) / 255.0));
        }

<<<<<<< HEAD
        const std::string tmp_path = fs::temp_directory_path().string();
=======
        const std::string tmp_path =
                utility::filesystem::GetTempDirectoryPath();
>>>>>>> 4265ea27
        EXPECT_TRUE(WritePointCloud(
                tmp_path + "/" + args.filename, pc_start,
                {bool(args.write_ascii), bool(args.compressed), true}));
        geometry::PointCloud pc_load;
        EXPECT_TRUE(ReadPointCloud(tmp_path + "/" + args.filename, pc_load,
                                   {"auto", false, false, true}));
        EXPECT_LT(MaxDistance(pc_start.colors_, pc_load.colors_) * 255., .5);
    }
}

TEST_P(ReadWritePC, UpdateProgressCallback) {
    ReadWritePCArgs args = GetParam();
    geometry::PointCloud pc;
    RandPC(pc, 32 * 1024);

    double last_percent;
    int num_calls;
    auto Clear = [&]() { last_percent = num_calls = 0; };
    auto Update = [&](double percent) {
        last_percent = percent;
        ++num_calls;
        return true;
    };

    {
        WritePointCloudOption p(bool(args.write_ascii), bool(args.compressed));
        p.update_progress = Update;
        Clear();
<<<<<<< HEAD
        const std::string tmp_path = fs::temp_directory_path().string();
=======
        const std::string tmp_path =
                utility::filesystem::GetTempDirectoryPath();
>>>>>>> 4265ea27
        EXPECT_TRUE(WritePointCloud(tmp_path + "/" + args.filename, pc, p));
        EXPECT_EQ(last_percent, 100.);
        EXPECT_GT(num_calls, 10);
    }
    {
        ReadPointCloudOption p(Update);
        Clear();
<<<<<<< HEAD
        const std::string tmp_path = fs::temp_directory_path().string();
=======
        const std::string tmp_path =
                utility::filesystem::GetTempDirectoryPath();
>>>>>>> 4265ea27
        EXPECT_TRUE(ReadPointCloud(tmp_path + "/" + args.filename, pc, p));
        EXPECT_EQ(last_percent, 100.);
        EXPECT_GT(num_calls, 10);
    }
}

TEST(PointCloudIO, DISABLED_CreatePointCloudFromFile) { NotImplemented(); }

}  // namespace tests
}  // namespace open3d<|MERGE_RESOLUTION|>--- conflicted
+++ resolved
@@ -29,16 +29,6 @@
 #include "open3d/geometry/PointCloud.h"
 #include "open3d/utility/FileSystem.h"
 #include "tests/Tests.h"
-
-#ifdef WIN32
-#define _SILENCE_EXPERIMENTAL_FILESYSTEM_DEPRECATION_WARNING
-#endif
-#ifdef __APPLE__
-// CMAKE_OSX_DEPLOYMENT_TARGET "10.15" or newer
-#define _LIBCPP_NO_EXPERIMENTAL_DEPRECATION_WARNING_FILESYSTEM
-#endif
-#include <experimental/filesystem>
-namespace fs = std::experimental::filesystem;
 
 namespace open3d {
 namespace tests {
@@ -156,11 +146,7 @@
     geometry::PointCloud pc;
     RandPC(pc);
 
-<<<<<<< HEAD
-    const std::string tmp_path = fs::temp_directory_path().string();
-=======
-    const std::string tmp_path = utility::filesystem::GetTempDirectoryPath();
->>>>>>> 4265ea27
+    const std::string tmp_path = utility::filesystem::GetTempDirectoryPath();
 
     // we loose some precision when saving generated data
     // test writing if we have point, normal, and colors in pc
@@ -235,11 +221,7 @@
         pc_start.colors_.push_back(one * ((i) / 255.0));
     }
 
-<<<<<<< HEAD
-    const std::string tmp_path = fs::temp_directory_path().string();
-=======
-    const std::string tmp_path = utility::filesystem::GetTempDirectoryPath();
->>>>>>> 4265ea27
+    const std::string tmp_path = utility::filesystem::GetTempDirectoryPath();
 
     EXPECT_TRUE(WritePointCloud(
             tmp_path + "/" + args.filename, pc_start,
@@ -275,11 +257,7 @@
         pc_start.colors_.push_back(one * ((i) / 255.0));
     }
 
-<<<<<<< HEAD
-    const std::string tmp_path = fs::temp_directory_path().string();
-=======
-    const std::string tmp_path = utility::filesystem::GetTempDirectoryPath();
->>>>>>> 4265ea27
+    const std::string tmp_path = utility::filesystem::GetTempDirectoryPath();
     EXPECT_TRUE(WritePointCloud(
             tmp_path + "/" + args.filename, pc_start,
             {bool(args.write_ascii), bool(args.compressed), true}));
@@ -320,11 +298,7 @@
         pc_start.colors_.push_back(one * ((i) / 255.0));
     }
 
-<<<<<<< HEAD
-    const std::string tmp_path = fs::temp_directory_path().string();
-=======
-    const std::string tmp_path = utility::filesystem::GetTempDirectoryPath();
->>>>>>> 4265ea27
+    const std::string tmp_path = utility::filesystem::GetTempDirectoryPath();
     EXPECT_TRUE(WritePointCloud(
             tmp_path + "/" + args.filename, pc_start,
             {bool(args.write_ascii), bool(args.compressed), true}));
@@ -363,11 +337,7 @@
         pc_start.colors_.push_back(one * ((i) / 255.0));
     }
 
-<<<<<<< HEAD
-    const std::string tmp_path = fs::temp_directory_path().string();
-=======
-    const std::string tmp_path = utility::filesystem::GetTempDirectoryPath();
->>>>>>> 4265ea27
+    const std::string tmp_path = utility::filesystem::GetTempDirectoryPath();
     EXPECT_TRUE(WritePointCloud(
             tmp_path + "/" + args.filename, pc_start,
             {bool(args.write_ascii), bool(args.compressed), true}));
@@ -405,11 +375,7 @@
     pc_start.points_.push_back(one * 0.);
     pc_start.colors_.push_back(one * (1.5));
 
-<<<<<<< HEAD
-    const std::string tmp_path = fs::temp_directory_path().string();
-=======
-    const std::string tmp_path = utility::filesystem::GetTempDirectoryPath();
->>>>>>> 4265ea27
+    const std::string tmp_path = utility::filesystem::GetTempDirectoryPath();
     EXPECT_TRUE(WritePointCloud(
             tmp_path + "/" + args.filename, pc_start,
             {bool(args.write_ascii), bool(args.compressed), true}));
@@ -438,12 +404,8 @@
             pc_start.colors_.push_back(one * ((i - 0.2) / 255.0));
         }
 
-<<<<<<< HEAD
-        const std::string tmp_path = fs::temp_directory_path().string();
-=======
         const std::string tmp_path =
                 utility::filesystem::GetTempDirectoryPath();
->>>>>>> 4265ea27
         EXPECT_TRUE(WritePointCloud(
                 tmp_path + "/" + args.filename, pc_start,
                 {bool(args.write_ascii), bool(args.compressed), true}));
@@ -461,12 +423,8 @@
             pc_start.colors_.push_back(one * ((i + 0.2) / 255.0));
         }
 
-<<<<<<< HEAD
-        const std::string tmp_path = fs::temp_directory_path().string();
-=======
         const std::string tmp_path =
                 utility::filesystem::GetTempDirectoryPath();
->>>>>>> 4265ea27
         EXPECT_TRUE(WritePointCloud(
                 tmp_path + "/" + args.filename, pc_start,
                 {bool(args.write_ascii), bool(args.compressed), true}));
@@ -495,12 +453,8 @@
         WritePointCloudOption p(bool(args.write_ascii), bool(args.compressed));
         p.update_progress = Update;
         Clear();
-<<<<<<< HEAD
-        const std::string tmp_path = fs::temp_directory_path().string();
-=======
         const std::string tmp_path =
                 utility::filesystem::GetTempDirectoryPath();
->>>>>>> 4265ea27
         EXPECT_TRUE(WritePointCloud(tmp_path + "/" + args.filename, pc, p));
         EXPECT_EQ(last_percent, 100.);
         EXPECT_GT(num_calls, 10);
@@ -508,12 +462,8 @@
     {
         ReadPointCloudOption p(Update);
         Clear();
-<<<<<<< HEAD
-        const std::string tmp_path = fs::temp_directory_path().string();
-=======
         const std::string tmp_path =
                 utility::filesystem::GetTempDirectoryPath();
->>>>>>> 4265ea27
         EXPECT_TRUE(ReadPointCloud(tmp_path + "/" + args.filename, pc, p));
         EXPECT_EQ(last_percent, 100.);
         EXPECT_GT(num_calls, 10);
