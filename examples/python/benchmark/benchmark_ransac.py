--- conflicted
+++ resolved
@@ -27,18 +27,12 @@
 import os
 import sys
 import numpy as np
-<<<<<<< HEAD
-import time
+from visualization import *
 
 pyexample_path = os.path.dirname(os.path.dirname(os.path.abspath(__file__)))
 sys.path.append(pyexample_path)
 
 from open3d_example import *
-=======
-from file import *
-from visualization import *
-from downloader import *
->>>>>>> 234913b7
 
 do_visualization = False
 
@@ -52,34 +46,6 @@
 
 
 def preprocess_point_cloud(pcd, voxel_size):
-<<<<<<< HEAD
-    print(":: Downsample with a voxel size %.3f." % voxel_size)
-    pcd_down = pcd.voxel_down_sample(voxel_size)
-
-    radius_normal = voxel_size * 2
-    print(":: Estimate normal with search radius %.3f." % radius_normal)
-    pcd_down.estimate_normals(
-        o3d.geometry.KDTreeSearchParamHybrid(radius=radius_normal, max_nn=30))
-
-    radius_feature = voxel_size * 5
-    print(":: Compute FPFH feature with search radius %.3f." % radius_feature)
-    pcd_fpfh = o3d.pipelines.registration.compute_fpfh_feature(
-        pcd_down,
-        o3d.geometry.KDTreeSearchParamHybrid(radius=radius_feature, max_nn=100))
-    return pcd_down, pcd_fpfh
-
-
-def execute_global_registration(source_down, target_down, source_fpfh,
-                                target_fpfh, voxel_size):
-    distance_threshold = voxel_size * 1.5
-    print("\n:: RANSAC registration on downsampled point clouds.")
-    print("   Since the downsampling voxel size is %.3f," % voxel_size)
-    print("   we use a liberal distance threshold %.3f." % distance_threshold)
-    start = time.time()
-    result = o3d.pipelines.registration.registration_ransac_based_on_feature_matching(
-        source_down, target_down, source_fpfh, target_fpfh, True,
-        distance_threshold,
-=======
     pcd_down = pcd.voxel_down_sample(voxel_size)
     pcd_down.estimate_normals(
         o3d.geometry.KDTreeSearchParamHybrid(radius=voxel_size * 2.0,
@@ -96,28 +62,19 @@
     distance_threshold = voxel_size * 1.4
     result = o3d.pipelines.registration.registration_ransac_based_on_feature_matching(
         source, target, source_fpfh, target_fpfh, True, distance_threshold,
->>>>>>> 234913b7
         o3d.pipelines.registration.TransformationEstimationPointToPoint(False),
         3, [
             o3d.pipelines.registration.CorrespondenceCheckerBasedOnEdgeLength(
                 0.9),
             o3d.pipelines.registration.CorrespondenceCheckerBasedOnDistance(
                 distance_threshold)
-<<<<<<< HEAD
         ], o3d.pipelines.registration.RANSACConvergenceCriteria(100000, 0.999))
-    print(result)
-    print("RANSAC global registration took %.3f sec." % (time.time() - start))
-    draw_registration_result(source_down, target_down, result.transformation)
+    return result
 
 
 dataset_path = os.path.join(os.path.dirname(pyexample_path), 'test_data',
                             'benchmark_data')
 dataset_names = ['livingroom1', 'livingroom2', 'office1', 'office2']
-=======
-        ], o3d.pipelines.registration.RANSACConvergenceCriteria(1000000, 0.999))
-    return result
-
->>>>>>> 234913b7
 
 if __name__ == "__main__":
     # data preparation
